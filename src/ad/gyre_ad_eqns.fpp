--- conflicted
+++ resolved
@@ -57,17 +57,12 @@
      type(point_t), allocatable :: pt(:)
      type(ad_trans_t)           :: tr
      real(WP), allocatable      :: coeff(:,:)
-<<<<<<< HEAD
      real(WP)                   :: x_atm
-     real(WP)                   :: gamma_gr
+     real(WP)                   :: alpha_gm
+     real(WP)                   :: gamma_om
      real(WP)                   :: alpha_pi
-     real(WP)                   :: alpha_gamma
-     real(WP)                   :: gamma_om
-=======
      real(WP)                   :: alpha_gr
-     real(WP)                   :: alpha_om
->>>>>>> dcc7f934
-   contains
+  contains
      private
      procedure, public :: stencil
      procedure, public :: A
@@ -235,17 +230,12 @@
          Gamma_1 => this%coeff(i,J_GAMMA_1), &
          pt => this%pt(i), &
          pt_i => this%cx%point_i(), &
-<<<<<<< HEAD
-         alpha_pi => this%alpha_pi, &
-         alpha_gamma => this%alpha_gamma, &
          x => this%pt(i)%x, &
          x_atm => this%x_atm, &
-         gamma_gr => this%gamma_gr, &
-         gamma_om => this%gamma_om)
-=======
          alpha_gr => this%alpha_gr, &
-         alpha_om => this%alpha_om)
->>>>>>> dcc7f934
+         alpha_om => this%alpha_om, &
+         alpha_pi => this%alpha_pi, &
+         alpha_gm => this%alpha_gm)
 
       Omega_rot = this%cx%Omega_rot(pt)
       Omega_rot_i = this%cx%Omega_rot(pt_i)
@@ -258,19 +248,11 @@
       ! Set up the matrix
 
       xA(1,1) = V/Gamma_1 - 1._WP - l_i
-<<<<<<< HEAD
-      xA(1,2) = lambda/(c_1*gamma_om*omega_c**2) - V/Gamma_1 * alpha_gamma
-      xA(1,3) = gamma_gr*(lambda/(c_1*gamma_om*omega_c**2))
-      xA(1,4) = gamma_gr*(0._WP)
-
-      xA(2,1) = c_1*gamma_om*omega_c**2 - As * MERGE(MERGE(alpha_pi, alpha_gamma, x<x_atm), 1._WP, As > 0)
-=======
-      xA(1,2) = lambda/(c_1*alpha_om*omega_c**2) - V/Gamma_1
+      xA(1,2) = lambda/(c_1*alpha_om*omega_c**2) - V/Gamma_1*alpha_gm
       xA(1,3) = alpha_gr*(lambda/(c_1*alpha_om*omega_c**2))
       xA(1,4) = alpha_gr*(0._WP)
 
-      xA(2,1) = c_1*alpha_om*omega_c**2 - As
->>>>>>> dcc7f934
+      xA(2,1) = c_1*alpha_om*omega_c**2 - As*MERGE(MERGE(alpha_pi, alpha_gm, x<x_atm), 1._WP, As > 0._WP)
       xA(2,2) = As - U + 3._WP - l_i
       xA(2,3) = alpha_gr*(0._WP)
       xA(2,4) = alpha_gr*(-1._WP)
