--- conflicted
+++ resolved
@@ -1,7 +1,7 @@
 ! Module   : gyre_freq
 ! Purpose  : frequency transformation routines
 !
-! Copyright 2015 Rich Townsend
+! Copyright 2015-2019 Rich Townsend
 !
 ! This file is part of GYRE. GYRE is free software: you can
 ! redistribute it and/or modify it under the terms of the GNU General
@@ -33,10 +33,7 @@
   use gyre_point
   use gyre_poly_model
   use gyre_twopt_model
-<<<<<<< HEAD
-=======
   use gyre_twopt_quintic_model
->>>>>>> 9c11309f
   use gyre_util
 
   use ISO_FORTRAN_ENV
@@ -247,8 +244,15 @@
           $ABORT(Invalid freq_units)
        end select
 
-<<<<<<< HEAD
-=======
+    class is (twopt_model_t)
+       
+       select case (freq_units)
+       case ('NONE')
+          omega_l = freq
+       case default
+          $ABORT(Invalid freq_units)
+       end select
+
     class is (twopt_quintic_model_t)
        
        select case (freq_units)
@@ -256,16 +260,6 @@
            omega_l = freq
        case default
            $ABORT(Invalid freq_units)
-       end select
-
->>>>>>> 9c11309f
-    class is (twopt_model_t)
-       
-       select case (freq_units)
-       case ('NONE')
-          omega_l = freq
-       case default
-          $ABORT(Invalid freq_units)
        end select
 
     class default
@@ -423,8 +417,15 @@
           $ABORT(Invalid freq_units)
        end select
 
-<<<<<<< HEAD
-=======
+    class is (twopt_model_t)
+
+       select case (freq_units)
+       case ('NONE')
+          freq = omega_l
+       case default
+          $ABORT(Invalid freq_units)
+       end select
+
     class is (twopt_quintic_model_t)
        
        select case (freq_units)
@@ -432,17 +433,6 @@
            freq = omega_l
        case default
            $ABORT(Invalid freq_units)
-       end select
-
-
->>>>>>> 9c11309f
-    class is (twopt_model_t)
-
-       select case (freq_units)
-       case ('NONE')
-          freq = omega_l
-       case default
-          $ABORT(Invalid freq_units)
        end select
 
     class default
