--- conflicted
+++ resolved
@@ -195,28 +195,17 @@
        case('omega_im')
           call wr%write('omega_im', [(md(i)%omega_im(), i=1,n_md)])
        case default
-<<<<<<< HEAD
-          select type (cf => md(1)%cf)
-          type is (evol_coeffs_t)
-             call write_summary_evol(wr, cf, items(j))
-          type is (poly_coeffs_t)
-             call write_summary_poly(wr, cf, items(j))
-          class default
-             write(ERROR_UNIT, *) 'item:', TRIM(items(j))
-             $ABORT(Invalid item)
-=======
           if(n_md >= 1) then
-             select type (bc => md(1)%bc)
-             type is (evol_base_coeffs_t)
-                call write_summary_evol(wr, bc, items(j))
-             type is (poly_base_coeffs_t)
-                call write_summary_poly(wr, bc, items(j))
+             select type (cf => md(1)%bc)
+             type is (evol_coeffs_t)
+                call write_summary_evol(wr, cf, items(j))
+             type is (poly_coeffs_t)
+                call write_summary_poly(wr, cf, items(j))
              class default
                 write(ERROR_UNIT, *) 'item:', TRIM(items(j))
                 $ABORT(Invalid item)
->>>>>>> ea35457b
-          end select
-       endif
+             end select
+          endif
        end select
 
     end do item_loop
