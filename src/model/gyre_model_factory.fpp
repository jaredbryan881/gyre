--- conflicted
+++ resolved
@@ -1,7 +1,7 @@
 ! Module   : gyre_model_factory
 ! Purpose  : factory procedures for model_t
 !
-! Copyright 2016 Rich Townsend
+! Copyright 2016-2019 Rich Townsend
 !
 ! This file is part of GYRE. GYRE is free software: you can
 ! redistribute it and/or modify it under the terms of the GNU General
@@ -118,13 +118,10 @@
 
        call read_twopt_model(ml_p, ml)
 
-<<<<<<< HEAD
-=======
     case ('TWOPT_QUINTIC')
 
        allocate(ml, SOURCE=twopt_quintic_model_t(ml_p))
 
->>>>>>> 9c11309f
     case ('HOM')
 
        allocate(ml, SOURCE=hom_model_t(ml_p))
