! Module   : gyre_osc_par
! Purpose  : oscillation parameters
!
! Copyright 2013-2020 Rich Townsend & The GYRE Team
!
! This file is part of GYRE. GYRE is free software: you can
! redistribute it and/or modify it under the terms of the GNU General
! Public License as published by the Free Software Foundation, version 3.
!
! GYRE is distributed in the hope that it will be useful, but WITHOUT
! ANY WARRANTY; without even the implied warranty of MERCHANTABILITY
! or FITNESS FOR A PARTICULAR PURPOSE.  See the GNU General Public
! License for more details.
!
! You should have received a copy of the GNU General Public License
! along with this program.  If not, see <http://www.gnu.org/licenses/>.

$include 'core.inc'
$include 'core_parallel.inc'

module gyre_osc_par

  ! Uses

  use core_kinds
  use core_parallel

  use gyre_constants

  ! No implicit typing

  implicit none

  ! Derived-type definitions

  type :: osc_par_t
     real(WP)                :: x_ref = 1._WP
<<<<<<< HEAD
     real(WP)                :: x_atm = -1._WP
     real(WP)                :: gamma_gr = 1._WP
     real(WP)                :: gamma_th = 1._WP
     real(WP)                :: gamma_hf = 1._WP
=======
     real(WP)                :: alpha_gr = 1._WP
     real(WP)                :: alpha_th = 1._WP
     real(WP)                :: alpha_hf = 1._WP
>>>>>>> dcc7f934
     real(WP)                :: eps_rho = 0._WP
     real(WP)                :: eps_T = 0._WP
     character(64)           :: variables_set = 'GYRE'
     character(64)           :: inner_bound = 'REGULAR'
     character(64)           :: outer_bound = 'VACUUM'
     character(64)           :: outer_bound_for_cutoff = 'UNNO'
     character(64)           :: outer_branch = 'E_NEG'
     character(64)           :: inertia_norm = 'BOTH'
     character(64)           :: time_factor = 'OSC'
     character(64)           :: conv_scheme = 'FROZEN_PESNELL_1'
     character(64)           :: zeta_scheme = 'PESNELL'
     character(64)           :: isolation = 'NONE'
     character(64)           :: deps_source = 'MODEL'
     character(FILENAME_LEN) :: deps_file = ''
     character(256)          :: deps_file_format = ''
     character(2048)         :: tag_list = ''
     logical                 :: adiabatic = .TRUE.
     logical                 :: nonadiabatic = .FALSE.
     logical                 :: quasiad_eigfuncs = .FALSE.
     logical                 :: eddington_approx = .FALSE.
     logical                 :: reduce_order = .TRUE.
  end type osc_par_t

  ! Interfaces

  $if ($MPI)

  interface bcast
     module procedure bcast_0_
     module procedure bcast_1_
  end interface bcast

  interface bcast_alloc
     module procedure bcast_alloc_0_
     module procedure bcast_alloc_1_
  end interface bcast_alloc

  $endif

 ! Access specifiers

  private

  public :: osc_par_t
  public :: read_osc_par
  $if ($MPI)
  public :: bcast
  public :: bcast_alloc
  $endif

  ! Procedures

contains

!****

  subroutine read_osc_par (unit, os_p)

    integer, intent(in)                       :: unit
    type(osc_par_t), allocatable, intent(out) :: os_p(:)

    integer                               :: n_os_p
    integer                               :: i
    real(WP)                              :: x_ref
<<<<<<< HEAD
    real(WP)                              :: x_atm
    real(WP)                              :: gamma_gr
    real(WP)                              :: gamma_th
    real(WP)                              :: gamma_hf
=======
    real(WP)                              :: alpha_gr
    real(WP)                              :: alpha_th
    real(WP)                              :: alpha_hf
>>>>>>> dcc7f934
    real(WP)                              :: eps_rho
    real(WP)                              :: eps_T
    character(LEN(os_p%variables_set))    :: variables_set
    character(LEN(os_p%inner_bound))      :: inner_bound
    character(LEN(os_p%outer_bound))      :: outer_bound
    character(LEN(os_p%outer_bound))      :: outer_bound_for_cutoff 
    character(LEN(os_p%outer_branch))     :: outer_branch
    character(LEN(os_p%inertia_norm))     :: inertia_norm
    character(LEN(os_p%time_factor))      :: time_factor
    character(LEN(os_p%conv_scheme))      :: conv_scheme
    character(LEN(os_p%zeta_scheme))      :: zeta_scheme
    character(LEN(os_p%isolation))        :: isolation
    character(LEN(os_p%deps_source))      :: deps_source
    character(LEN(os_p%deps_file))        :: deps_file
    character(LEN(os_p%deps_file_format)) :: deps_file_format
    character(LEN(os_p%tag_list))         :: tag_list
    logical                               :: adiabatic
    logical                               :: nonadiabatic
    logical                               :: quasiad_eigfuncs
    logical                               :: eddington_approx
    logical                               :: reduce_order

<<<<<<< HEAD
    namelist /osc/ x_ref, x_atm, gamma_gr, gamma_th, gamma_hf, &
=======
    namelist /osc/ x_ref, alpha_gr, alpha_th, alpha_hf, &
>>>>>>> dcc7f934
         eps_rho, eps_T, inner_bound, outer_bound, &
         outer_bound_for_cutoff, outer_branch, variables_set, inertia_norm, time_factor, &
         conv_scheme, zeta_scheme, isolation, deps_source, deps_file, deps_file_format, &
         tag_list, adiabatic, nonadiabatic, quasiad_eigfuncs, &
         eddington_approx, reduce_order

    ! Count the number of osc namelists

    rewind(unit)

    n_os_p = 0

    count_loop : do
       read(unit, NML=osc, END=100)
       n_os_p = n_os_p + 1
    end do count_loop

100 continue

    ! Read oscillation parameters

    rewind(unit)

    allocate(os_p(n_os_p))

    read_loop : do i = 1,n_os_p

       ! Set default values

       os_p(i) = osc_par_t()

       x_ref = os_p(i)%x_ref
<<<<<<< HEAD
       x_atm = os_p(i)%x_atm
       gamma_gr = os_p(i)%gamma_gr
       gamma_th = os_p(i)%gamma_th
       gamma_hf = os_p(i)%gamma_hf
=======
       alpha_gr = os_p(i)%alpha_gr
       alpha_th = os_p(i)%alpha_th
       alpha_hf = os_p(i)%alpha_hf
>>>>>>> dcc7f934
       eps_rho = os_p(i)%eps_rho
       eps_T = os_p(i)%eps_T
       variables_set = os_p(i)%variables_set
       inner_bound = os_p(i)%inner_bound
       outer_bound = os_p(i)%outer_bound
       outer_bound_for_cutoff = os_p(i)%outer_bound_for_cutoff
       outer_branch = os_p(i)%outer_branch
       inertia_norm = os_p(i)%inertia_norm
       time_factor = os_p(i)%time_factor
       conv_scheme = os_p(i)%conv_scheme
       zeta_scheme = os_p(i)%zeta_scheme
       isolation = os_p(i)%isolation
       deps_source = os_p(i)%deps_source
       deps_file = os_p(i)%deps_file
       deps_file_format = os_p(i)%deps_file_format
       tag_list = os_p(i)%tag_list
       adiabatic = os_p(i)%adiabatic
       nonadiabatic = os_p(i)%nonadiabatic
       quasiad_eigfuncs = os_p(i)%quasiad_eigfuncs
       eddington_approx = os_p(i)%eddington_approx
       reduce_order = os_p(i)%reduce_order

       ! Read the namelist

       read(unit, NML=osc)

       ! Store read values

       os_p(i)%x_ref = x_ref
<<<<<<< HEAD
       os_p(i)%x_atm = x_atm
       os_p(i)%gamma_gr = gamma_gr
       os_p(i)%gamma_th = gamma_th
       os_p(i)%gamma_hf = gamma_hf
=======
       os_p(i)%alpha_gr = alpha_gr
       os_p(i)%alpha_th = alpha_th
       os_p(i)%alpha_hf = alpha_hf
>>>>>>> dcc7f934
       os_p(i)%eps_rho = eps_rho
       os_p(i)%eps_T = eps_T
       os_p(i)%variables_set = variables_set
       os_p(i)%inner_bound = inner_bound
       os_p(i)%outer_bound = outer_bound
       os_p(i)%outer_bound_for_cutoff = outer_bound_for_cutoff
       os_p(i)%outer_branch = outer_branch
       os_p(i)%inertia_norm = inertia_norm
       os_p(i)%time_factor = time_factor
       os_p(i)%conv_scheme = conv_scheme
       os_p(i)%zeta_scheme = zeta_scheme
       os_p(i)%isolation = isolation
       os_p(i)%deps_source = deps_source
       os_p(i)%deps_file = deps_file
       os_p(i)%deps_file_format = deps_file_format
       os_p(i)%tag_list = tag_list
       os_p(i)%adiabatic = adiabatic
       os_p(i)%nonadiabatic = nonadiabatic
       os_p(i)%quasiad_eigfuncs = quasiad_eigfuncs
       os_p(i)%eddington_approx = eddington_approx
       os_p(i)%reduce_order = reduce_order

    end do read_loop

    ! Finish

    return

  end subroutine read_osc_par

  !****

  $if ($MPI)

  subroutine bcast_0_ (os_p, root_rank)

    type(osc_par_t), intent(inout) :: os_p
    integer, intent(in)            :: root_rank

    ! Broadcast the osc_par_t

    call bcast(os_p%x_ref, root_rank)
<<<<<<< HEAD
    call bcast(os_p%x_atm, root_rank)
    call bcast(os_p%gamma_gr, root_rank)
    call bcast(os_p%gamma_th, root_rank)
    call bcast(os_p%gamma_hf, root_rank)
=======
    call bcast(os_p%alpha_gr, root_rank)
    call bcast(os_p%alpha_th, root_rank)
    call bcast(os_p%alpha_hf, root_rank)
>>>>>>> dcc7f934
    call bcast(os_p%eps_rho, root_rank)
    call bcast(os_p%eps_T, root_rank)

    call bcast(os_p%variables_set, root_rank)
    call bcast(os_p%inner_bound, root_rank)
    call bcast(os_p%outer_bound, root_rank)
    call bcast(os_p%outer_bound_for_cutoff, root_rank)
    call bcast(os_p%inertia_norm, root_rank)
    call bcast(os_p%time_factor, root_rank)
    call bcast(os_p%conv_scheme, root_rank)
    call bcast(os_p%isolation, root_rank)
    call bcast(os_p%deps_source, root_rank)
    call bcast(os_p%deps_file, root_rank)
    call bcast(os_p%deps_file_format, root_rank)
    call bcast(os_p%tag_list, root_rank)

    call bcast(os_p%adiabatic, root_rank)
    call bcast(os_p%nonadiabatic, root_rank)
    call bcast(os_p%quasiad_eigfuncs, root_rank)
    call bcast(os_p%eddington_approx, root_rank)
    call bcast(os_p%reduce_order, root_rank)

    ! Finish

    return

  end subroutine bcast_0_

  $BCAST(type(osc_par_t),1)

  $BCAST_ALLOC(type(osc_par_t),0)
  $BCAST_ALLOC(type(osc_par_t),1)

  $endif

end module gyre_osc_par<|MERGE_RESOLUTION|>--- conflicted
+++ resolved
@@ -35,16 +35,10 @@
 
   type :: osc_par_t
      real(WP)                :: x_ref = 1._WP
-<<<<<<< HEAD
      real(WP)                :: x_atm = -1._WP
-     real(WP)                :: gamma_gr = 1._WP
-     real(WP)                :: gamma_th = 1._WP
-     real(WP)                :: gamma_hf = 1._WP
-=======
      real(WP)                :: alpha_gr = 1._WP
      real(WP)                :: alpha_th = 1._WP
      real(WP)                :: alpha_hf = 1._WP
->>>>>>> dcc7f934
      real(WP)                :: eps_rho = 0._WP
      real(WP)                :: eps_T = 0._WP
      character(64)           :: variables_set = 'GYRE'
@@ -109,16 +103,10 @@
     integer                               :: n_os_p
     integer                               :: i
     real(WP)                              :: x_ref
-<<<<<<< HEAD
     real(WP)                              :: x_atm
-    real(WP)                              :: gamma_gr
-    real(WP)                              :: gamma_th
-    real(WP)                              :: gamma_hf
-=======
     real(WP)                              :: alpha_gr
     real(WP)                              :: alpha_th
     real(WP)                              :: alpha_hf
->>>>>>> dcc7f934
     real(WP)                              :: eps_rho
     real(WP)                              :: eps_T
     character(LEN(os_p%variables_set))    :: variables_set
@@ -141,11 +129,7 @@
     logical                               :: eddington_approx
     logical                               :: reduce_order
 
-<<<<<<< HEAD
-    namelist /osc/ x_ref, x_atm, gamma_gr, gamma_th, gamma_hf, &
-=======
-    namelist /osc/ x_ref, alpha_gr, alpha_th, alpha_hf, &
->>>>>>> dcc7f934
+    namelist /osc/ x_ref, x_atm, alpha_gr, alpha_th, alpha_hf, &
          eps_rho, eps_T, inner_bound, outer_bound, &
          outer_bound_for_cutoff, outer_branch, variables_set, inertia_norm, time_factor, &
          conv_scheme, zeta_scheme, isolation, deps_source, deps_file, deps_file_format, &
@@ -178,16 +162,10 @@
        os_p(i) = osc_par_t()
 
        x_ref = os_p(i)%x_ref
-<<<<<<< HEAD
        x_atm = os_p(i)%x_atm
-       gamma_gr = os_p(i)%gamma_gr
-       gamma_th = os_p(i)%gamma_th
-       gamma_hf = os_p(i)%gamma_hf
-=======
        alpha_gr = os_p(i)%alpha_gr
        alpha_th = os_p(i)%alpha_th
        alpha_hf = os_p(i)%alpha_hf
->>>>>>> dcc7f934
        eps_rho = os_p(i)%eps_rho
        eps_T = os_p(i)%eps_T
        variables_set = os_p(i)%variables_set
@@ -217,16 +195,10 @@
        ! Store read values
 
        os_p(i)%x_ref = x_ref
-<<<<<<< HEAD
        os_p(i)%x_atm = x_atm
-       os_p(i)%gamma_gr = gamma_gr
-       os_p(i)%gamma_th = gamma_th
-       os_p(i)%gamma_hf = gamma_hf
-=======
        os_p(i)%alpha_gr = alpha_gr
        os_p(i)%alpha_th = alpha_th
        os_p(i)%alpha_hf = alpha_hf
->>>>>>> dcc7f934
        os_p(i)%eps_rho = eps_rho
        os_p(i)%eps_T = eps_T
        os_p(i)%variables_set = variables_set
@@ -269,16 +241,10 @@
     ! Broadcast the osc_par_t
 
     call bcast(os_p%x_ref, root_rank)
-<<<<<<< HEAD
     call bcast(os_p%x_atm, root_rank)
-    call bcast(os_p%gamma_gr, root_rank)
-    call bcast(os_p%gamma_th, root_rank)
-    call bcast(os_p%gamma_hf, root_rank)
-=======
     call bcast(os_p%alpha_gr, root_rank)
     call bcast(os_p%alpha_th, root_rank)
     call bcast(os_p%alpha_hf, root_rank)
->>>>>>> dcc7f934
     call bcast(os_p%eps_rho, root_rank)
     call bcast(os_p%eps_T, root_rank)
 
