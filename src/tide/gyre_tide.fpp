--- conflicted
+++ resolved
@@ -169,12 +169,9 @@
 
           classify_loop : do k = -k_max, k_max
              tide_type(l,m,k) = classify_tide_(ml, ml_gr, cx(l,m), omega(k), td_p%omega_static)
-<<<<<<< HEAD
              if (check_log_level('DEBUG')) then
                 write(OUTPUT_UNIT, *) 'tide type:',l,m,k,tide_type(l,m,k)
              endif
-=======
->>>>>>> 33bc194e
           end do classify_loop
 
           ! Create the grid_spec_t
